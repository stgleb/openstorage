--- conflicted
+++ resolved
@@ -27,112 +27,4 @@
 	_, err = VolumeDriver(clnt).Inspect([]string{"12345"})
 
 	require.NoError(t, err)
-<<<<<<< HEAD
-}
-
-func TestClientCredCreate(t *testing.T) {
-	ts := httptest.NewServer(http.HandlerFunc(func(w http.ResponseWriter, r *http.Request) {
-		var request *api.CredCreateRequest
-		var response *api.CredCreateResponse
-		if err := json.NewDecoder(r.Body).Decode(&request); err != nil {
-			http.Error(w, "Failed decode input parameters", http.StatusBadRequest)
-			return
-		}
-		if len(request.InputParams) == 0 {
-			http.Error(w, "No input provided", http.StatusBadRequest)
-			return
-		}
-		if _, ok := request.InputParams[api.OptCredType]; !ok {
-			http.Error(w, "No input provided", http.StatusBadRequest)
-			return
-		}
-		if request.InputParams[api.OptCredType] != "s3" &&
-			request.InputParams[api.OptCredType] != "google" &&
-			request.InputParams[api.OptCredType] != "azure" {
-			http.Error(w, "Unsuported Cloud provider", http.StatusBadRequest)
-			return
-
-		}
-		if request.InputParams[api.OptCredType] == "s3" {
-			reqion := request.InputParams[api.OptCredRegion]
-			endPoint := request.InputParams[api.OptCredEndpoint]
-			accessKey := request.InputParams[api.OptCredAccessKey]
-			secret := request.InputParams[api.OptCredSecretKey]
-			if reqion == "" || endPoint == "" || accessKey == "" || secret == "" {
-				http.Error(w, "No input provided", http.StatusBadRequest)
-				return
-			}
-		}
-		if request.InputParams[api.OptCredType] == "google" {
-			projectID := request.InputParams[api.OptCredGoogleProjectID]
-			jsonKey := request.InputParams[api.OptCredGoogleJsonKey]
-			if projectID == "" || jsonKey == "" {
-				http.Error(w, "No input provided", http.StatusBadRequest)
-				return
-			}
-		}
-		if request.InputParams[api.OptCredType] == "azure" {
-			accName := request.InputParams[api.OptCredAzureAccountName]
-			accessKey := request.InputParams[api.OptCredAzureAccountKey]
-			if accName == "" || accessKey == "" {
-				http.Error(w, "No input provided", http.StatusBadRequest)
-				return
-			}
-		}
-		json.NewEncoder(w).Encode(response)
-	}))
-
-	defer ts.Close()
-
-	clnt, err := NewDriverClient(ts.URL, "pxd", "", "")
-	require.NoError(t, err)
-
-	input := make(map[string]string, 0)
-	_, err = VolumeDriver(clnt).CredsCreate(input)
-	require.Error(t, err)
-	input[api.OptCredType] = "s3"
-	_, err = VolumeDriver(clnt).CredsCreate(input)
-	require.Error(t, err)
-	input[api.OptCredRegion] = "abc"
-	input[api.OptCredEndpoint] = "http.xy.abc.bz.com"
-	_, err = VolumeDriver(clnt).CredsCreate(input)
-	require.Error(t, err)
-	input[api.OptCredAccessKey] = "myaccessley"
-	input[api.OptCredSecretKey] = "OptCredSecretKey"
-	_, err = VolumeDriver(clnt).CredsCreate(input)
-	require.NoError(t, err)
-
-	input[api.OptCredType] = "google"
-	_, err = VolumeDriver(clnt).CredsCreate(input)
-	require.Error(t, err)
-	input[api.OptCredGoogleJsonKey] = "abc"
-	input[api.OptCredGoogleProjectID] = "defgh34ijk"
-	_, err = VolumeDriver(clnt).CredsCreate(input)
-	require.NoError(t, err)
-
-	input[api.OptCredType] = "azure"
-	_, err = VolumeDriver(clnt).CredsCreate(input)
-	require.Error(t, err)
-	input[api.OptCredAzureAccountName] = "abc"
-	input[api.OptCredAzureAccountKey] = "defgh34ijk"
-	_, err = VolumeDriver(clnt).CredsCreate(input)
-	require.NoError(t, err)
-}
-
-func TestClientCredsList(t *testing.T) {
-	ts := httptest.NewServer(http.HandlerFunc(func(w http.ResponseWriter, r *http.Request) {
-		response := make(map[string]interface{}, 0)
-		json.NewEncoder(w).Encode(response)
-
-	}))
-	defer ts.Close()
-
-	clnt, err := NewDriverClient(ts.URL, "pxd", "", "")
-	require.NoError(t, err)
-
-	_, err = VolumeDriver(clnt).CredsEnumerate()
-	require.NoError(t, err)
-
-=======
->>>>>>> e354d465
 }
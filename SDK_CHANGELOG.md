--- conflicted
+++ resolved
@@ -2,15 +2,13 @@
 
 ## Releases
 
-<<<<<<< HEAD
-### v0.42.3 - Tech Preview (3/26/2019)
+### v0.42.4 - Tech Preview (3/26/2019)
 
 * Handle spec update for nodiscard, io_strategy
-=======
+
 ### v0.42.3 - Tech Preview (3/24/2019)
 
 * Add new APIs for managing OpenStorage ClusterDomains
->>>>>>> 9f106574
 
 ### v0.42.2 - Tech Preview (3/13/2019)
 

--- conflicted
+++ resolved
@@ -422,20 +422,6 @@
 func (c *ClusterManager) watchDB(key string, opaque interface{},
 	kvp *kvdb.KVPair, watchErr error) error {
 
-<<<<<<< HEAD
-	// restart watch incase of errors
-	if watchErr != nil && c.selfNode.Status != api.Status_STATUS_DECOMMISSION {
-		logrus.Errorf("ClusterManager watch stopped, restarting (err: %v)",
-			watchErr)
-		c.startClusterDBWatch(c.kvdbWatchIndex, kvdb.Instance())
-		return watchErr
-	}
-
-	db, kvdbVersion, err := unmarshalClusterInfo(kvp)
-	if err != nil || len(db.NodeEntries) == 0 {
-		// cluster database should not be nil, fatal since we don't know what happened
-		logrus.Fatalf("watch returned nil or empty cluster database: %v", kvp)
-=======
 	var (
 		db          cluster.ClusterInfo
 		kvdbVersion uint64
@@ -471,7 +457,6 @@
 			os.Exit(1)
 		}
 		c.kvdbWatchIndex = kvdbVersion
->>>>>>> 3067d23c
 	}
 
 	// Update all the listeners with the new db
